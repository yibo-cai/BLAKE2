--- conflicted
+++ resolved
@@ -1,9 +1,5 @@
 CC=gcc
-<<<<<<< HEAD
-CFLAGS=-std=c99 -Wall -pedantic -I../testvectors
-=======
-CFLAGS=-std=c99 -Wall -pedantic -Werror=declaration-after-statement
->>>>>>> 81a1bcf2
+CFLAGS=-O2 -Wall -I../testvectors
 
 all:		blake2s blake2b blake2sp blake2bp
 
