--- conflicted
+++ resolved
@@ -1,9 +1,5 @@
 CC=gcc
-<<<<<<< HEAD
-CFLAGS=-std=c99 -Wall -pedantic -O3 -march=native -I../testvectors
-=======
-CFLAGS=-std=c99 -Wall -pedantic -O3 -march=native -Werror=declaration-after-statement
->>>>>>> 81a1bcf2
+CFLAGS=-Wall -O3 -march=native -I../testvectors
 
 all:		blake2s blake2b blake2sp blake2bp
 
